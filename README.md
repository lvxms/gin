
#Gin Web Framework
<img align="right" src="https://s3.amazonaws.com/uploads.hipchat.com/36744/1498287/JVR32LgyEGCiy01/path4201%20copy%202.png">
[![Build Status](https://travis-ci.org/gin-gonic/gin.svg)](https://travis-ci.org/gin-gonic/gin)
[![Coverage Status](https://coveralls.io/repos/gin-gonic/gin/badge.svg?branch=master)](https://coveralls.io/r/gin-gonic/gin?branch=master)
[![GoDoc](https://godoc.org/github.com/gin-gonic/gin?status.svg)](https://godoc.org/github.com/gin-gonic/gin)
[![Join the chat at https://gitter.im/gin-gonic/gin](https://badges.gitter.im/Join%20Chat.svg)](https://gitter.im/gin-gonic/gin?utm_source=badge&utm_medium=badge&utm_campaign=pr-badge&utm_content=badge)

Gin is a web framework written in Golang. It features a martini-like API with much better performance, up to 40 times faster thanks to [httprouter](https://github.com/julienschmidt/httprouter). If you need performance and good productivity, you will love Gin.


<<<<<<< HEAD
Gin is a web framework written in Golang. It features a martini-like API with much better performance, up to 40 times faster thanks to [httprouter](https://github.com/julienschmidt/httprouter). If you need performance and good productivity, you will love Gin.
=======
>>>>>>> a97c239b

![Gin console logger](https://gin-gonic.github.io/gin/other/console.png)

```
$ cat test.go
```
```go
package main

import "github.com/gin-gonic/gin"

func main() {
	r := gin.Default()
	r.GET("/ping", func(c *gin.Context) {
		c.String(200, "pong")
	})
	r.Run(":8080") // listen and serve on 0.0.0.0:8080
}
```

## Benchmarks

Gin uses a custom version of [HttpRouter](https://github.com/julienschmidt/httprouter)  

[See all benchmarks](/BENCHMARKS.md)


Benchmark name 					| (1) 		| (2) 		| (3) 		| (4)
--------------------------------|----------:|----------:|----------:|------:
BenchmarkAce_GithubAll 			| 10000 	| 109482 	| 13792 	| 167
BenchmarkBear_GithubAll 		| 10000 	| 287490 	| 79952 	| 943
BenchmarkBeego_GithubAll 		| 3000 		| 562184 	| 146272 	| 2092
BenchmarkBone_GithubAll 		| 500 		| 2578716 	| 648016 	| 8119
BenchmarkDenco_GithubAll 		| 20000 	| 94955 	| 20224 	| 167
BenchmarkEcho_GithubAll 		| 30000 	| 58705 	| 0 		| 0
**BenchmarkGin_GithubAll** 		| **30000** | **50991** | **0** 	| **0**
BenchmarkGocraftWeb_GithubAll 	| 5000 		| 449648 	| 133280 	| 1889
BenchmarkGoji_GithubAll 		| 2000 		| 689748 	| 56113 	| 334
BenchmarkGoJsonRest_GithubAll 	| 5000 		| 537769 	| 135995 	| 2940
BenchmarkGoRestful_GithubAll 	| 100 		| 18410628 	| 797236 	| 7725
BenchmarkGorillaMux_GithubAll 	| 200 		| 8036360 	| 153137 	| 1791
BenchmarkHttpRouter_GithubAll 	| 20000 	| 63506 	| 13792 	| 167
BenchmarkHttpTreeMux_GithubAll 	| 10000 	| 165927 	| 56112 	| 334
BenchmarkKocha_GithubAll 		| 10000 	| 171362 	| 23304 	| 843
BenchmarkMacaron_GithubAll 		| 2000 		| 817008 	| 224960 	| 2315
BenchmarkMartini_GithubAll 		| 100 		| 12609209 	| 237952 	| 2686
BenchmarkPat_GithubAll 			| 300 		| 4830398 	| 1504101 	| 32222
BenchmarkPossum_GithubAll 		| 10000 	| 301716 	| 97440 	| 812
BenchmarkR2router_GithubAll 	| 10000 	| 270691 	| 77328 	| 1182
BenchmarkRevel_GithubAll 		| 1000 		| 1491919 	| 345553 	| 5918
BenchmarkRivet_GithubAll 		| 10000 	| 283860 	| 84272 	| 1079
BenchmarkTango_GithubAll 		| 5000 		| 473821 	| 87078 	| 2470
BenchmarkTigerTonic_GithubAll 	| 2000 		| 1120131 	| 241088 	| 6052
BenchmarkTraffic_GithubAll 		| 200 		| 8708979 	| 2664762 	| 22390
BenchmarkVulcan_GithubAll 		| 5000 		| 353392 	| 19894 	| 609
BenchmarkZeus_GithubAll 		| 2000 		| 944234 	| 300688 	| 2648

(1): Total Repetitions  
(2): Single Repetition Duration (ns/op)  
(3): Heap Memory (B/op)  
(4): Average Allocations per Repetition (allocs/op)  

##Gin v1. stable

- [x] Zero allocation router.
- [x] Still the fastest http router and framework. From routing to writing.
- [x] Complete suite of unit tests
- [x] Battle tested
- [x] API frozen, new releases will not break your code.


## Start using it
1. Download and install it:

```sh
go get github.com/gin-gonic/gin
```
2. Import it in your code:

```go
import "github.com/gin-gonic/gin"
```

##API Examples

#### Using GET, POST, PUT, PATCH, DELETE and OPTIONS

```go
func main() {
	// Creates a gin router with default middleware:
	// logger and recovery (crash-free) middleware
	router := gin.Default()

	router.GET("/someGet", getting)
	router.POST("/somePost", posting)
	router.PUT("/somePut", putting)
	router.DELETE("/someDelete", deleting)
	router.PATCH("/somePatch", patching)
	router.HEAD("/someHead", head)
	router.OPTIONS("/someOptions", options)

	// Listen and server on 0.0.0.0:8080
	router.Run(":8080")
}
```

#### Parameters in path

```go
func main() {
	router := gin.Default()

	// This handler will match /user/john but will not match neither /user/ or /user
	router.GET("/user/:name", func(c *gin.Context) {
		name := c.Param("name")
		c.String(http.StatusOK, "Hello %s", name)
	})

	// However, this one will match /user/john/ and also /user/john/send
	// If no other routers match /user/john, it will redirect to /user/join/
	router.GET("/user/:name/*action", func(c *gin.Context) {
		name := c.Param("name")
		action := c.Param("action")
		message := name + " is " + action
		c.String(http.StatusOK, message)
	})

	router.Run(":8080")
}
```

#### Querystring parameters
```go
func main() {
    router := gin.Default()

    // Query string parameters are parsed using the existing underlying request object.  
    // The request responds to a url matching:  /welcome?firstname=Jane&lastname=Doe
    router.GET("/welcome", func(c *gin.Context) {
        firstname := c.DefaultQuery("firstname", "Guest")
        lastname := c.Query("lastname") // shortcut for c.Request.URL.Query().Get("lastname")

        c.String(http.StatusOK, "Hello %s %s", firstname, lastname)
    })
    router.Run(":8080")
}
```

### Multipart/Urlencoded Form

```go
func main() {
    router := gin.Default()

    router.POST("/form_post", func(c *gin.Context) {
        message := c.PostForm("message")
        nick := c.DefaultPostForm("nick", "anonymous")

        c.JSON(200, gin.H{
            "status": "posted",
            "message": message,
        })
    })
    router.Run(":8080")
}
```

### Another example: query + post form

```
POST /post?id=1234&page=1 HTTP/1.1
Content-Type: application/x-www-form-urlencoded

name=manu&message=this_is_great
```

```go
func main() {
	router := gin.Default()

	router.POST("/post", func(c *gin.Context) {
        id := c.Query("id")
        page := c.DefaultQuery("id", "0")
        name := c.PostForm("name")
        message := c.PostForm("message")

        fmt.Println("id: %s; page: %s; name: %s; message: %s", id, page, name, message)
	})
	router.Run(":8080")
}
```

```
id: 1234; page: 0; name: manu; message: this_is_great
```


#### Grouping routes
```go
func main() {
	router := gin.Default()

	// Simple group: v1
	v1 := router.Group("/v1")
	{
		v1.POST("/login", loginEndpoint)
		v1.POST("/submit", submitEndpoint)
		v1.POST("/read", readEndpoint)
	}

	// Simple group: v2
	v2 := router.Group("/v2")
	{
		v2.POST("/login", loginEndpoint)
		v2.POST("/submit", submitEndpoint)
		v2.POST("/read", readEndpoint)
	}

	router.Run(":8080")
}
```


#### Blank Gin without middleware by default

Use

```go
r := gin.New()
```
instead of

```go
r := gin.Default()
```


#### Using middleware
```go
func main() {
	// Creates a router without any middleware by default
	r := gin.New()

	// Global middleware
	r.Use(gin.Logger())
	r.Use(gin.Recovery())

	// Per route middleware, you can add as many as you desire.
	r.GET("/benchmark", MyBenchLogger(), benchEndpoint)

	// Authorization group
	// authorized := r.Group("/", AuthRequired())
	// exactly the same than:
	authorized := r.Group("/")
	// per group middleware! in this case we use the custom created
	// AuthRequired() middleware just in the "authorized" group.
	authorized.Use(AuthRequired())
	{
		authorized.POST("/login", loginEndpoint)
		authorized.POST("/submit", submitEndpoint)
		authorized.POST("/read", readEndpoint)

		// nested group
		testing := authorized.Group("testing")
		testing.GET("/analytics", analyticsEndpoint)
	}

	// Listen and server on 0.0.0.0:8080
	r.Run(":8080")
}
```

#### Model binding and validation

To bind a request body into a type, use model binding. We currently support binding of JSON, XML and standard form values (foo=bar&boo=baz).

Note that you need to set the corresponding binding tag on all fields you want to bind. For example, when binding from JSON, set `json:"fieldname"`.

When using the Bind-method, Gin tries to infer the binder depending on the Content-Type header. If you are sure what you are binding, you can use BindWith.

You can also specify that specific fields are required. If a field is decorated with `binding:"required"` and has a empty value when binding, the current request will fail with an error.

```go
// Binding from JSON
<<<<<<< HEAD
type LoginJSON struct {
	User     string `json:"user" binding:"required"`
	Password string `json:"password" binding:"required"`
}

// Binding from form values
type LoginForm struct {
    User     string `form:"user" binding:"required"`
    Password string `form:"password" binding:"required"`
=======
type Login struct {
	User     string `form:"user" json:"user" binding:"required"`
	Password string `form:"password" json:"password" binding:"required"`
>>>>>>> a97c239b
}

func main() {
	router := gin.Default()

    // Example for binding JSON ({"user": "manu", "password": "123"})
	router.POST("/loginJSON", func(c *gin.Context) {
		var json Login
        if c.BindJSON(&json) == nil {
            if json.User == "manu" && json.Password == "123" {
                c.JSON(http.StatusOK, gin.H{"status": "you are logged in"})
            } else {
                c.JSON(http.StatusUnauthorized, gin.H{"status": "unauthorized"})
            }
        }
	})

    // Example for binding a HTML form (user=manu&password=123)
    router.POST("/loginForm", func(c *gin.Context) {
        var form Login
        // This will infer what binder to use depending on the content-type header.
        if c.Bind(&form) == nil {
            if form.User == "manu" && form.Password == "123" {
                c.JSON(http.StatusOK, gin.H{"status": "you are logged in"})
            } else {
                c.JSON(http.StatusUnauthorized, gin.H{"status": "unauthorized"})
            }
        }
    })

	// Listen and server on 0.0.0.0:8080
	router.Run(":8080")
}
```


###Multipart/Urlencoded binding
```go
package main

import (
	"github.com/gin-gonic/gin"
	"github.com/gin-gonic/gin/binding"
)

type LoginForm struct {
	User     string `form:"user" binding:"required"`
	Password string `form:"password" binding:"required"`
}

func main() {
	router := gin.Default()
	router.POST("/login", func(c *gin.Context) {
		// you can bind multipart form with explicit binding declaration:
		// c.BindWith(&form, binding.Form)
		// or you can simply use autobinding with Bind method:
		var form LoginForm
        // in this case proper binding will be automatically selected
		if c.Bind(&form) == nil {
            if form.User == "user" && form.Password == "password" {
			    c.JSON(200, gin.H{"status": "you are logged in"})
            } else {
			    c.JSON(401, gin.H{"status": "unauthorized"})
            }
        }
	})
	router.Run(":8080")
}
```

Test it with:
```bash
$ curl -v --form user=user --form password=password http://localhost:8080/login
```


#### XML and JSON rendering

```go
func main() {
	r := gin.Default()

	// gin.H is a shortcut for map[string]interface{}
	r.GET("/someJSON", func(c *gin.Context) {
		c.JSON(http.StatusOK, gin.H{"message": "hey", "status": http.StatusOK})
	})

	r.GET("/moreJSON", func(c *gin.Context) {
		// You also can use a struct
		var msg struct {
			Name    string `json:"user"`
			Message string
			Number  int
		}
		msg.Name = "Lena"
		msg.Message = "hey"
		msg.Number = 123
		// Note that msg.Name becomes "user" in the JSON
		// Will output  :   {"user": "Lena", "Message": "hey", "Number": 123}
		c.JSON(http.StatusOK, msg)
	})

	r.GET("/someXML", func(c *gin.Context) {
		c.XML(http.StatusOK, gin.H{"message": "hey", "status": http.StatusOK})
	})

	// Listen and server on 0.0.0.0:8080
	r.Run(":8080")
}
```

####Serving static files

```go
func main() {
    router := gin.Default()
    router.Static("/assets", "./assets")
    router.StaticFS("/more_static", http.Dir("my_file_system"))
    router.StaticFile("/favicon.ico", "./resources/favicon.ico")

    // Listen and server on 0.0.0.0:8080
    router.Run(":8080")
}
```

####HTML rendering

Using LoadHTMLTemplates()

```go
func main() {
	router := gin.Default()
	router.LoadHTMLGlob("templates/*")
	//router.LoadHTMLFiles("templates/template1.html", "templates/template2.html")
	router.GET("/index", func(c *gin.Context) {
		c.HTML(http.StatusOK, "index.tmpl", gin.H{
			"title": "Main website",
		})
	})
	router.Run(":8080")
}
```
```html
<html><h1>
	{{ .title }}
</h1>
</html>
```

You can also use your own html template render

```go
import "html/template"

func main() {
	router := gin.Default()
	html := template.Must(template.ParseFiles("file1", "file2"))
	router.SetHTMLTemplate(html)
	router.Run(":8080")
}
```


#### Redirects

Issuing a HTTP redirect is easy:

```go
r.GET("/test", func(c *gin.Context) {
	c.Redirect(http.StatusMovedPermanently, "http://www.google.com/")
})
```
Both internal and external locations are supported.


#### Custom Middleware

```go
func Logger() gin.HandlerFunc {
	return func(c *gin.Context) {
		t := time.Now()

		// Set example variable
		c.Set("example", "12345")

		// before request

		c.Next()

		// after request
		latency := time.Since(t)
		log.Print(latency)

		// access the status we are sending
		status := c.Writer.Status()
		log.Println(status)
	}
}

func main() {
	r := gin.New()
	r.Use(Logger())

	r.GET("/test", func(c *gin.Context) {
		example := c.MustGet("example").(string)

		// it would print: "12345"
		log.Println(example)
	})

	// Listen and server on 0.0.0.0:8080
	r.Run(":8080")
}
```

#### Using BasicAuth() middleware
```go
// simulate some private data
var secrets = gin.H{
	"foo":    gin.H{"email": "foo@bar.com", "phone": "123433"},
	"austin": gin.H{"email": "austin@example.com", "phone": "666"},
	"lena":   gin.H{"email": "lena@guapa.com", "phone": "523443"},
}

func main() {
	r := gin.Default()

	// Group using gin.BasicAuth() middleware
	// gin.Accounts is a shortcut for map[string]string
	authorized := r.Group("/admin", gin.BasicAuth(gin.Accounts{
		"foo":    "bar",
		"austin": "1234",
		"lena":   "hello2",
		"manu":   "4321",
	}))

	// /admin/secrets endpoint
	// hit "localhost:8080/admin/secrets
	authorized.GET("/secrets", func(c *gin.Context) {
		// get user, it was setted by the BasicAuth middleware
		user := c.MustGet(gin.AuthUserKey).(string)
		if secret, ok := secrets[user]; ok {
			c.JSON(http.StatusOK, gin.H{"user": user, "secret": secret})
		} else {
			c.JSON(http.StatusOK, gin.H{"user": user, "secret": "NO SECRET :("})
		}
	})

	// Listen and server on 0.0.0.0:8080
	r.Run(":8080")
}
```


#### Goroutines inside a middleware
When starting inside a middleware or handler, you **SHOULD NOT** use the original context inside it, you have to use a read-only copy.

```go
func main() {
	r := gin.Default()

	r.GET("/long_async", func(c *gin.Context) {
		// create copy to be used inside the goroutine
		c_cp := c.Copy()
		go func() {
			// simulate a long task with time.Sleep(). 5 seconds
			time.Sleep(5 * time.Second)

			// note than you are using the copied context "c_cp", IMPORTANT
			log.Println("Done! in path " + c_cp.Request.URL.Path)
		}()
	})


	r.GET("/long_sync", func(c *gin.Context) {
		// simulate a long task with time.Sleep(). 5 seconds
		time.Sleep(5 * time.Second)

		// since we are NOT using a goroutine, we do not have to copy the context
		log.Println("Done! in path " + c.Request.URL.Path)
	})

    // Listen and server on 0.0.0.0:8080
    r.Run(":8080")
}
```

#### Custom HTTP configuration

Use `http.ListenAndServe()` directly, like this:

```go
func main() {
	router := gin.Default()
	http.ListenAndServe(":8080", router)
}
```
or

```go
func main() {
	router := gin.Default()

	s := &http.Server{
		Addr:           ":8080",
		Handler:        router,
		ReadTimeout:    10 * time.Second,
		WriteTimeout:   10 * time.Second,
		MaxHeaderBytes: 1 << 20,
	}
	s.ListenAndServe()
}
```<|MERGE_RESOLUTION|>--- conflicted
+++ resolved
@@ -9,10 +9,6 @@
 Gin is a web framework written in Golang. It features a martini-like API with much better performance, up to 40 times faster thanks to [httprouter](https://github.com/julienschmidt/httprouter). If you need performance and good productivity, you will love Gin.
 
 
-<<<<<<< HEAD
-Gin is a web framework written in Golang. It features a martini-like API with much better performance, up to 40 times faster thanks to [httprouter](https://github.com/julienschmidt/httprouter). If you need performance and good productivity, you will love Gin.
-=======
->>>>>>> a97c239b
 
 ![Gin console logger](https://gin-gonic.github.io/gin/other/console.png)
 
@@ -297,21 +293,9 @@
 
 ```go
 // Binding from JSON
-<<<<<<< HEAD
-type LoginJSON struct {
-	User     string `json:"user" binding:"required"`
-	Password string `json:"password" binding:"required"`
-}
-
-// Binding from form values
-type LoginForm struct {
-    User     string `form:"user" binding:"required"`
-    Password string `form:"password" binding:"required"`
-=======
 type Login struct {
 	User     string `form:"user" json:"user" binding:"required"`
 	Password string `form:"password" json:"password" binding:"required"`
->>>>>>> a97c239b
 }
 
 func main() {
